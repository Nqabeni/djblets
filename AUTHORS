Lead Developers:

	* Christian Hammond
	* David Trowbridge


Contributors:

	* Alexander Artemenko
	* Alex Morega
	* Andrew Grigorev
	* Anthony Mok
	* Ben Hollis
	* Brad Taylor
	* Cory McWilliams
	* Dave Druska
<<<<<<< HEAD
	* Emmanuel Gil Peyrot
=======
	* Frederik Braun
>>>>>>> c08374f0
	* Hongbin Lu
	* Hussain Bohra
	* Jesus Zambrano
	* Jim Chen
	* Kalil Amlani
	* Kevin Quinn
	* Lee Loucks
	* Mark Côté
	* Micah Dowty
	* Natasha Dalal
	* Niklas Hambuechen
	* Onkar Shinde
	* Paolo Borelli
	* Patrick Uiterwijk
	* Raja Venkataraman
	* Simon Wu
	* Stephen Gallagher
	* Steven MacLeod
	* Surya Nallu
	* Thilo-Alexander Ginkel
	* Vlad Filippov
	* Yazan Medanat<|MERGE_RESOLUTION|>--- conflicted
+++ resolved
@@ -14,11 +14,8 @@
 	* Brad Taylor
 	* Cory McWilliams
 	* Dave Druska
-<<<<<<< HEAD
 	* Emmanuel Gil Peyrot
-=======
 	* Frederik Braun
->>>>>>> c08374f0
 	* Hongbin Lu
 	* Hussain Bohra
 	* Jesus Zambrano
