--- conflicted
+++ resolved
@@ -14,14 +14,8 @@
 
 install:
     - python setup.py develop
-<<<<<<< HEAD
-    - pip install --allow-all-external django-evolution
-    - pip install kgb 'Markdown>=2.4.0,<2.4.999' Pygments
-    - pip install https://github.com/beanbaginc/django-evolution/archive/master.zip
+    - pip install -r dev-requirements.txt
     - pip install -q Django==$DJANGO_VERSION
-=======
-    - pip install -r dev-requirements.txt
->>>>>>> f6d48ba2
 
 script:
     - python ./tests/runtests.py
