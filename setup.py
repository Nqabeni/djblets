#!/usr/bin/env python

from __future__ import print_function, unicode_literals

import json
import os
import subprocess
import sys
from distutils.core import Command

from setuptools import find_packages, setup
from setuptools.command.develop import develop
from setuptools.command.egg_info import egg_info
from setuptools.command.test import test

from djblets import get_package_version, VERSION
from djblets.dependencies import (build_dependency_list, npm_dependencies,
                                  package_dependencies)


# Make sure this is a version of Python we are compatible with. This should
# prevent people on older versions from unintentionally trying to install
# the source tarball, and failing.
pyver = sys.version_info[:2]

<<<<<<< HEAD
if pyver < (2, 7) or pyver >= (3, 0):
=======
if pyver < (2, 6):
>>>>>>> 99f989ac
    sys.stderr.write('This version of Djblets is incompatible with your '
                     'version of Python.\n')
    sys.exit(1)


# We want to use subprocess.check_output to see if certain commands can be run,
# but on Python 2.6 we don't have this. Instead, use subprocess.check_call
# (which will display any results to stdout).
if hasattr(subprocess, 'check_output'):
    check_run = subprocess.check_output
else:
    check_run = subprocess.check_call


class BuildEggInfoCommand(egg_info):
    """Build the egg information for the package.

    If this is called when building a distribution (source, egg, or wheel),
    or when installing the package from source, this will kick off tasks for
    building static media and string localization files.
    """

    def run(self):
        """Build the egg information."""
        if ('sdist' in sys.argv or
            'bdist_egg' in sys.argv or
            'bdist_wheel' in sys.argv or
            'install' in sys.argv):
            self.run_command('build_media')
            self.run_command('build_i18n')

        egg_info.run(self)


class DevelopCommand(develop):
    """Installs Djblets in developer mode.

    This will install all standard and development dependencies (using Python
    wheels and node.js packages from npm) and add the source tree to the
    Python module search path. That includes updating the versions of pip
    and setuptools on the system.

    To speed up subsequent runs, callers can pass ``--no-npm`` to prevent
    installing node.js packages.
    """

    user_options = develop.user_options + [
        (str('no-npm'), None,
         "Don't install packages from npm"),
        (str('use-npm-cache'),
         None,
         'Use npm-cache to install packages'),
        (str('with-doc-deps'),
         None,
         'Install documentation-related dependencies'),
    ]

    boolean_options = develop.boolean_options + [
        str('no-npm'),
        str('use-npm-cache'),
        str('with-doc-deps'),
    ]

    def initialize_options(self):
        """Initialize options for the command."""
        develop.initialize_options(self)

        self.no_npm = None
        self.with_doc_deps = None
        self.use_npm_cache = None

    def install_for_development(self):
        """Install the package for development.

        This takes care of the work of installing all dependencies.
        """
        if self.no_deps:
            # In this case, we don't want to install any of the dependencies
            # below. However, it's really unlikely that a user is going to
            # want to pass --no-deps.
            #
            # Instead, what this really does is give us a way to know we've
            # been called by `pip install -e .`. That will call us with
            # --no-deps, as it's going to actually handle all dependency
            # installation, rather than having easy_install do it.
            develop.install_for_development(self)
            return

        try:
            check_run(['node', '--version'])
        except (subprocess.CalledProcessError, OSError):
            try:
                check_run(['nodejs', '--version'])
            except:
                # nodejs wasn't found, which is fine. We want to ignore this.
                pass
            else:
                raise RuntimeError(
                    'Unable to find "node" in the path, but "nodejs" was '
                    'found. You will need to ensure "nodejs" can be run '
                    'by typing "node". You can do this by typing `ln -s '
                    'nodejs node` in the directory containing "nodejs".')

            raise RuntimeError(
                'Unable to find "node" in the path. You will need to '
                'install a modern version of NodeJS and ensure you can '
                'run it by typing "node" on the command line.')

        # Install the latest pip and setuptools. Note that the order here
        # matters, as otherwise a stale setuptools can be left behind,
        # causing installation errors.
        self._run_pip(['install', '-U', 'setuptools'])
        self._run_pip(['install', '-U', 'pip'])

        # Install the dependencies using pip instead of easy_install. This
        # will use wheels instead of eggs, which are ideal for our users.
        self._run_pip(['install', '-e', '.'])
        self._run_pip(['install', '-r', 'dev-requirements.txt'])

        if self.with_doc_deps:
            self._run_pip(['install', '-r', 'doc-requirements.txt'])

        if not self.no_npm:
            if self.use_npm_cache:
                self.distribution.command_options['install_node_deps'] = {
                    'use_npm_cache': ('install_node_deps', 1),
                }

            self.run_command('install_node_deps')

    def _run_pip(self, args):
        """Run pip.

        Args:
            args (list):
                Arguments to pass to :command:`pip`.

        Raises:
            RuntimeError:
                The :command:`pip` command returned a non-zero exit code.
        """
        cmd = subprocess.list2cmdline([sys.executable, '-m', 'pip'] + args)
        ret = os.system(cmd)

        if ret != 0:
            raise RuntimeError('Failed to run `%s`' % cmd)


class BuildMediaCommand(Command):
    """Builds static media files for the package.

    This requires first having the node.js dependencies installed.
    """

    user_options = []

    def initialize_options(self):
        """Initialize options for the command.

        This is required, but does not actually do anything.
        """
        pass

    def finalize_options(self):
        """Finalize options for the command.

        This is required, but does not actually do anything.
        """
        pass

    def run(self):
        """Runs the commands to build the static media files.

        Raises:
            RuntimeError:
                Static media failed to build.
        """
        retcode = subprocess.call([
            sys.executable, 'contrib/internal/build-media.py'])

        if retcode != 0:
            raise RuntimeError('Failed to build media files')


class BuildI18nCommand(Command):
    """Builds string localization files."""

    description = 'Compile message catalogs to .mo'
    user_options = []

    def initialize_options(self):
        """Initialize options for the command.

        This is required, but does not actually do anything.
        """
        pass

    def finalize_options(self):
        """Finalize options for the command.

        This is required, but does not actually do anything.
        """
        pass

    def run(self):
        """Runs the commands to build the string localization files.

        Raises:
            RuntimeError:
                Localization files failed to build.
        """
        # If we are attempting to build on a system without an
        # existing copy of Djblets installed in a reachable
        # location (such as distribution packaging), we need to
        # ensure that the source directory is in the PYTHONPATH
        # or the import of djblets.util.filesystem will fail.
        current_path = os.getenv('PYTHONPATH')

        if current_path:
            os.putenv('PYTHONPATH', '%s:%s' % (current_path, os.getcwd()))
        else:
            os.putenv('PYTHONPATH', os.getcwd())

        retcode = subprocess.call([
            sys.executable, 'contrib/internal/build-i18n.py'])

        if retcode != 0:
            raise RuntimeError('Failed to build i18n files')


class FetchPublicSuffixListCommand(Command):
    """Fetches the DNS public suffix list for use in DMARC lookups."""

    description = 'Fetch the DNS public suffix list from publicsuffix.org.'
    user_options = []

    def initialize_options(self):
        """Initialize options for the command.

        This is required, but does not actually do anything.
        """
        pass

    def finalize_options(self):
        """Finalize options for the command.

        This is required, but does not actually do anything.
        """
        pass

    def run(self):
        """Run the commands to fetch the DNS public suffix list."""
        from publicsuffix import fetch as fetch_public_suffix

        print('Fetching DNS public suffix list...')
        filename = os.path.join('djblets', 'mail', 'public_suffix_list.dat')

        with open(filename, 'w') as fp:
            fp.write(fetch_public_suffix().read().encode('utf-8'))

        print('Public suffix list stored at %s' % filename)


class ListNodeDependenciesCommand(Command):
    """"Write all node.js dependencies to standard output."""

    description = 'Generate a package.json that lists node.js dependencies'

    user_options = [
        (str('to-stdout'), None,
         'Write to standard output instead of a package.json file.')
    ]

    boolean_options = [str('to-stdout')]

    def initialize_options(self):
        """Set the command's option defaults."""
        self.to_stdout = False

    def finalize_options(self):
        """Post-process command options.

        This method intentionally left blank.
        """
        pass

    def run(self):
        """Run the command."""
        if self.to_stdout:
            self._write_deps(sys.stdout)
        else:
            with open('package.json', 'w') as f:
                self._write_deps(f)

    def _write_deps(self, f):
        """Write the packaage.json to the given file handle.

        Args:
            f (file):
                The file handle to write to.
        """
        f.write(json.dumps(
            {
                'name': 'djblets',
                'private': 'true',
                'devDependencies': {},
                'dependencies': npm_dependencies,
            },
            indent=2))
        f.write('\n')


class InstallNodeDependenciesCommand(Command):
    """Installs all node.js dependencies from npm.

    If ``--use-npm-cache`` is passed, this will use :command:`npm-cache`
    to install the packages, which is best for Continuous Integration setups.
    Otherwise, :command:`npm` is used.
    """

    description = \
        'Install the node packages required for building static media.'

    user_options = [
        (str('use-npm-cache'), None, 'Use npm-cache to install packages'),
    ]

    boolean_options = [str('use-npm-cache')]

    def initialize_options(self):
        """Initialize options for the command."""
        self.use_npm_cache = None

    def finalize_options(self):
        """Finalize options for the command.

        This is required, but does not actually do anything.
        """
        pass

    def run(self):
        """Run the commands to install packages from npm.

        Raises:
            RuntimeError:
                There was an error finding or invoking the package manager.
        """
        if self.use_npm_cache:
            npm_command = 'npm-cache'
        else:
            npm_command = 'npm'

        try:
            check_run([npm_command, '--version'])
        except (subprocess.CalledProcessError, OSError):
            raise RuntimeError(
                'Unable to locate %s in the path, which is needed to '
                'install dependencies required to build this package.'
                % npm_command)

        self.run_command('list_node_deps')

        print('Installing node.js modules...')
        result = os.system('%s install' % npm_command)

        os.unlink('package.json')

        if result != 0:
            raise RuntimeError(
                'One or more node.js modules could not be installed.')


# Tell `setup.py tests` how to invoke our test suite.
test.run_tests = lambda *args, **kwargs: os.system('tests/runtests.py')


with open('README.rst', 'r') as fp:
    long_description = fp.read()


PACKAGE_NAME = 'Djblets'

setup(
    name=PACKAGE_NAME,
    version=get_package_version(),
    license='MIT',
    description=(
        'A collection of useful classes and functions for developing '
        'large-scale Django-based web applications.'
    ),
    long_description=long_description,
    author='Beanbag, Inc.',
    author_email='reviewboard@googlegroups.com',
    url='https://www.reviewboard.org/downloads/djblets/',
    download_url=('https://downloads.reviewboard.org/releases/%s/%s.%s/'
                  % (PACKAGE_NAME, VERSION[0], VERSION[1])),
    packages=find_packages(exclude=['tests']),
    install_requires=build_dependency_list(package_dependencies),
    include_package_data=True,
    zip_safe=False,
    test_suite='dummy',
    cmdclass={
        'develop': DevelopCommand,
        'egg_info': BuildEggInfoCommand,
        'build_media': BuildMediaCommand,
        'build_i18n': BuildI18nCommand,
        'fetch_public_suffix_list': FetchPublicSuffixListCommand,
        'install_node_deps': InstallNodeDependenciesCommand,
        'list_node_deps': ListNodeDependenciesCommand,
    },
    classifiers=[
        'Development Status :: 5 - Production/Stable',
        'Environment :: Web Environment',
        'Framework :: Django',
        'Intended Audience :: Developers',
        'License :: OSI Approved :: MIT License',
        'Operating System :: OS Independent',
        'Programming Language :: Python',
        'Programming Language :: Python :: 2',
        'Programming Language :: Python :: 2.7',
        'Topic :: Software Development',
        'Topic :: Software Development :: Libraries :: Python Modules',
    ],
)<|MERGE_RESOLUTION|>--- conflicted
+++ resolved
@@ -23,11 +23,7 @@
 # the source tarball, and failing.
 pyver = sys.version_info[:2]
 
-<<<<<<< HEAD
 if pyver < (2, 7) or pyver >= (3, 0):
-=======
-if pyver < (2, 6):
->>>>>>> 99f989ac
     sys.stderr.write('This version of Djblets is incompatible with your '
                      'version of Python.\n')
     sys.exit(1)
