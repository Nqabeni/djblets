#!/usr/bin/env python
#
# setup.py -- Installation for djblets
#
# Copyright (C) 2008 Christian Hammond
# Copyright (C) 2007-2008 David Trowbridge
#
# Permission is hereby granted, free of charge, to any person obtaining
# a copy of this software and associated documentation files (the
# "Software"), to deal in the Software without restriction, including
# without limitation the rights to use, copy, modify, merge, publish,
# distribute, sublicense, and/or sell copies of the Software, and to
# permit persons to whom the Software is furnished to do so, subject to
# the following conditions:
#
# The above copyright notice and this permission notice shall be included
# in all copies or substantial portions of the Software.
#
# THE SOFTWARE IS PROVIDED "AS IS", WITHOUT WARRANTY OF ANY KIND,
# EXPRESS OR IMPLIED, INCLUDING BUT NOT LIMITED TO THE WARRANTIES OF
# MERCHANTABILITY, FITNESS FOR A PARTICULAR PURPOSE AND NONINFRINGEMENT.
# IN NO EVENT SHALL THE AUTHORS OR COPYRIGHT HOLDERS BE LIABLE FOR ANY
# CLAIM, DAMAGES OR OTHER LIABILITY, WHETHER IN AN ACTION OF CONTRACT,
# TORT OR OTHERWISE, ARISING FROM, OUT OF OR IN CONNECTION WITH THE
# SOFTWARE OR THE USE OR OTHER DEALINGS IN THE SOFTWARE.

import subprocess
import sys
import os

try:
    from setuptools import setup, find_packages
except ImportError:
    from ez_setup import use_setuptools
    use_setuptools()
    from setuptools import setup, find_packages

from distutils.core import Command
from setuptools.command.egg_info import egg_info
from setuptools.command.test import test

from djblets import django_version, get_package_version, is_release, VERSION


# Make sure this is a version of Python we are compatible with. This should
# prevent people on older versions from unintentionally trying to install
# the source tarball, and failing.
if sys.hexversion < 0x02060000:
    sys.stderr.write('This version of Djblets is incompatible with your '
                     'version of Python.\n')
    sys.exit(1)


class BuildEggInfo(egg_info):
    def run(self):
        if ('sdist' in sys.argv or
            'bdist_egg' in sys.argv or
            'install' in sys.argv):
            self.run_command('build_media')
            self.run_command('build_i18n')

        egg_info.run(self)


class BuildMedia(Command):
    user_options = []

    def initialize_options(self):
        pass

    def finalize_options(self):
        pass

    def run(self):
        retcode = subprocess.call([
            sys.executable, 'contrib/internal/build-media.py'])

        if retcode != 0:
            raise RuntimeError('Failed to build media files')


class BuildI18n(Command):
    description = 'Compile message catalogs to .mo'
    user_options = []

    def initialize_options(self):
        pass

    def finalize_options(self):
        pass

    def run(self):
        # If we are attempting to build on a system without an
        # existing copy of Djblets installed in a reachable
        # location (such as distribution packaging), we need to
        # ensure that the source directory is in the PYTHONPATH
        # or the import of djblets.util.filesystem will fail.
        os.putenv("PYTHONPATH", "%s" % os.getcwd())
        retcode = subprocess.call([
            sys.executable, 'contrib/internal/build-i18n.py'])

        if retcode != 0:
            raise RuntimeError('Failed to build i18n files')


def run_tests(*args):
    import os
    os.system("tests/runtests.py")

test.run_tests = run_tests

cmdclasses = {
    'egg_info': BuildEggInfo,
    'build_media': BuildMedia,
    'build_i18n': BuildI18n,
}


PACKAGE_NAME = 'Djblets'

if is_release():
    download_url = 'http://downloads.reviewboard.org/releases/%s/%s.%s/' % \
                   (PACKAGE_NAME, VERSION[0], VERSION[1])
else:
    download_url = 'http://downloads.reviewboard.org/nightlies/'


setup(name=PACKAGE_NAME,
      version=get_package_version(),
      test_suite="dummy",
      license="MIT",
      description="A collection of useful classes and functions for Django",
      packages=find_packages(exclude=["tests"]),
      cmdclass=cmdclasses,
      install_requires=[
<<<<<<< HEAD
          'Django>=1.6.2,<1.7',
          'django-pipeline>=1.3.23',
=======
          django_version,
          'django-pipeline==1.2.24',
>>>>>>> 8508d956
          'feedparser>=5.1.2',
          'pillowfight',
          'pytz',
      ],
      dependency_links = [
          "http://downloads.reviewboard.org/mirror/",
          download_url,
      ],
      include_package_data=True,
      zip_safe=False,
      maintainer="Christian Hammond",
      maintainer_email="chipx86@chipx86.com",
      url="http://www.reviewboard.org/wiki/Djblets",
      download_url=download_url,
      classifiers=[
          "Development Status :: 4 - Beta",
          "Environment :: Web Environment",
          "Framework :: Django",
          "Intended Audience :: Developers",
          "License :: OSI Approved :: MIT License",
          "Operating System :: OS Independent",
          "Programming Language :: Python",
          "Topic :: Software Development",
          "Topic :: Software Development :: Libraries :: Python Modules",
      ]
)<|MERGE_RESOLUTION|>--- conflicted
+++ resolved
@@ -133,13 +133,8 @@
       packages=find_packages(exclude=["tests"]),
       cmdclass=cmdclasses,
       install_requires=[
-<<<<<<< HEAD
-          'Django>=1.6.2,<1.7',
+          django_version,
           'django-pipeline>=1.3.23',
-=======
-          django_version,
-          'django-pipeline==1.2.24',
->>>>>>> 8508d956
           'feedparser>=5.1.2',
           'pillowfight',
           'pytz',
