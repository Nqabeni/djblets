<<<<<<< HEAD
#!/usr/bin/env python3
import nose
=======
#!/usr/bin/env python

>>>>>>> d6b7fca5
import os
import shutil
import stat
import sys
import warnings

# This has to happen before we import nose.
import djblets.util.compat.python.collections

import nose


def run_tests(verbosity=1, interactive=False):
    import django
    from django.conf import settings
    from django.core import management
    from django.db import connection
    from django.test.utils import (setup_test_environment,
                                   teardown_test_environment)

    django.setup()

    # Restore warnings, if Django turns them off.
    warnings.simplefilter('default')

    setup_test_environment()
    settings.DEBUG = False

    for path in (settings.MEDIA_ROOT, settings.STATIC_ROOT):
        shutil.rmtree(path, ignore_errors=True)

        if not os.path.exists(path):
            os.mkdir(path, 0o755)

    management.call_command('collectstatic',
                            verbosity=verbosity,
                            interactive=interactive)

    old_db_name = 'default'
    connection.creation.create_test_db(verbosity, autoclobber=not interactive)

    management.call_command('migrate',
                            use_syncdb=True,
                            verbosity=verbosity,
                            interactive=interactive)

    nose_argv = [
        'runtests.py',
        '-v',
        '--match=^test',
        '--with-id',
    ]

    if '--with-coverage' in sys.argv:
        sys.argv.remove('--with-coverage')
        nose_argv += [
            '--with-coverage',
            '--cover-inclusive',
            '--cover-package=djblets',
        ]

    nose_argv += sys.argv[1:]

    # If the test files are executable on the file system, nose will need the
    #  --exe argument to run them
    known_file = os.path.join(os.path.dirname(__file__), '..', 'djblets',
                              'settings.py')

    if (os.path.exists(known_file) and
        os.stat(known_file).st_mode & stat.S_IXUSR):
        nose_argv.append('--exe')

    nose.main(argv=nose_argv)

    connection.creation.destroy_test_db(old_db_name, verbosity)
    teardown_test_environment()


if __name__ == "__main__":
    os.chdir(os.path.join(os.path.dirname(__file__), ".."))
    sys.path.insert(0, os.getcwd())
    os.environ['DJANGO_SETTINGS_MODULE'] = "tests.settings"
    run_tests()<|MERGE_RESOLUTION|>--- conflicted
+++ resolved
@@ -1,10 +1,5 @@
-<<<<<<< HEAD
-#!/usr/bin/env python3
-import nose
-=======
 #!/usr/bin/env python
 
->>>>>>> d6b7fca5
 import os
 import shutil
 import stat
