--- conflicted
+++ resolved
@@ -49,16 +49,11 @@
     'JAVASCRIPT': PIPELINE_JAVASCRIPT,
     'STYLESHEETS': PIPELINE_STYLESHEETS,
     'BABEL_BINARY': os.path.join(NODE_PATH, 'babel-cli', 'bin', 'babel.js'),
-<<<<<<< HEAD
-    'BABEL_ARGUMENTS': ['--presets', 'env', '--plugins', 'dedent',
-                        '-s', 'true'],
-=======
     'BABEL_ARGUMENTS': [
-        '--presets', 'es2015',
+        '--presets', 'env',
         '--plugins', 'dedent,django-gettext',
         '-s', 'true',
     ],
->>>>>>> 896ad0be
     'LESS_BINARY': os.path.join(NODE_PATH, 'less', 'bin', 'lessc'),
     'LESS_ARGUMENTS': [
         '--no-color',
