--- conflicted
+++ resolved
@@ -56,10 +56,7 @@
         '--source-map',
         '--autoprefix=> 2%, ie >= 9'
     ],
-<<<<<<< HEAD
-=======
     'UGLIFYJS_BINARY': os.path.join(NODE_PATH, 'uglifyjs', 'bin', 'uglifyjs'),
->>>>>>> 7dee7a54
 }
 
 INSTALLED_APPS = [
