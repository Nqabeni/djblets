"""Basic version and package information."""

# Python 3.10+ removed a bunch of aliases from the collections module.
# Unfortunately, Django 1.11 and nose still rely on these. Do this before
# anything else.
import djblets.util.compat.python.collections


# The version of Djblets
#
# This is in the format of:
#
#   (Major, Minor, Micro, alpha/beta/rc/final, Release Number, Released)
#
<<<<<<< HEAD
VERSION = (3, 0, 0, 'beta', 2, False)
=======
VERSION = (2, 3, 4, 'alpha', 0, False)
>>>>>>> 11278e5f


def get_version_string():
    version = '%s.%s' % (VERSION[0], VERSION[1])

    if VERSION[2]:
        version += ".%s" % VERSION[2]

    if VERSION[3] != 'final':
        if VERSION[3] == 'rc':
            version += ' RC%s' % VERSION[4]
        else:
            version += ' %s %s' % (VERSION[3], VERSION[4])

    if not is_release():
        version += " (dev)"

    return version


def get_package_version():
    major, minor, micro, tag, release_num, released = VERSION

    version = '%d.%d' % (major, minor)

    if micro:
        version = '%s.%d' % (version, micro)

    if tag != 'final':
        if tag == 'alpha':
            tag = 'a'
        elif tag == 'beta':
            tag = 'b'

        version = '%s%s%s' % (version, tag, release_num)

    return version


def is_release():
    return VERSION[5]


__version_info__ = VERSION[:-1]
__version__ = get_package_version()<|MERGE_RESOLUTION|>--- conflicted
+++ resolved
@@ -12,11 +12,7 @@
 #
 #   (Major, Minor, Micro, alpha/beta/rc/final, Release Number, Released)
 #
-<<<<<<< HEAD
 VERSION = (3, 0, 0, 'beta', 2, False)
-=======
-VERSION = (2, 3, 4, 'alpha', 0, False)
->>>>>>> 11278e5f
 
 
 def get_version_string():
