--- conflicted
+++ resolved
@@ -56,41 +56,6 @@
     They must also provide `www_auth_scheme` which is a WWW-Authenticate
     scheme value.
     """
-<<<<<<< HEAD
-    if 'HTTP_AUTHORIZATION' in request.META:
-        basic_access_login(request)
-
-
-def basic_access_login(request):
-    log_extra = {
-        'request': request,
-    }
-
-    try:
-        realm, encoded_auth = request.META['HTTP_AUTHORIZATION'].split(' ')
-        username, password = encoded_auth.decode('base64').split(':', 1)
-    except ValueError:
-        logging.warning('Failed to parse HTTP_AUTHORIZATION header "%s"' %
-                        request.META['HTTP_AUTHORIZATION'],
-                        exc_info=1,
-                        extra=log_extra)
-        return
-
-    if realm != 'Basic':
-        return
-
-    # Don't authenticate if a user is already logged in and the
-    # username matches.
-    #
-    # Note that this does mean that a new password will fail. However,
-    # the user is already logged in, and querying the backend for every
-    # request is excessive, so it's a tradeoff. The user already has access
-    # to the server at this point anyway.
-
-    if request.user.is_anonymous() or request.user.username != username:
-        logging.debug('Attempting authentication on API for user "%s"'
-                      % username,
-=======
     www_auth_scheme = None
 
     def get_auth_headers(self, request):
@@ -154,7 +119,6 @@
 
         logging.debug("Attempting authentication on API for "
                       "user %s" % username,
->>>>>>> 3010f1ae
                       extra=log_extra)
         user = auth.authenticate(username=username, password=password)
 
