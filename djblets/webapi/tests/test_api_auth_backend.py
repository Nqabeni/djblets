"""Unit tests for the web API token auth backend."""

import datetime
import logging
import time

import kgb
from django.contrib.auth.models import User
from django.contrib.sessions.middleware import SessionMiddleware
from django.core.cache import cache
from django.http import HttpResponse
from django.test.client import RequestFactory
from django.test.utils import override_settings
<<<<<<< HEAD
from django.utils import timezone
=======
from django.utils.translation import ugettext_lazy as _
>>>>>>> ffd70556

from djblets.auth.ratelimit import _get_time_int
from djblets.testing.testcases import TestCase, TestModelsLoaderMixin
from djblets.webapi.auth.backends.api_tokens import (TokenAuthBackendMixin,
                                                     WebAPITokenAuthBackend)
from djblets.webapi.models import BaseWebAPIToken


class MyTestWebAPITokenModel(BaseWebAPIToken):
    """Mock WebAPI Token Model for testing purposes."""

    token_generator = None
    token_generator_id = None


class MyTestTokenAuthBackend(TokenAuthBackendMixin):
    """Mock Token Auth Backend for testing purposes."""

    api_token_model = MyTestWebAPITokenModel


@override_settings(AUTHENTICATION_BACKENDS=(
    'djblets.webapi.tests.test_api_auth_backend.MyTestTokenAuthBackend',
))
<<<<<<< HEAD
class WebAPITokenAuthBackendTests(kgb.SpyAgency,
                                  TestCase,
                                  TestModelsLoaderMixin):
=======
class WebAPITokenAuthBackendTests(kgb.SpyAgency, TestModelsLoaderMixin,
                                  TestCase):
>>>>>>> ffd70556
    """Unit tests for the WebAPITokenAuthBackend."""

    tests_app = 'djblets.webapi.tests'

    def setUp(self):
        super(WebAPITokenAuthBackendTests, self).setUp()
        self.api_token_auth_backend = WebAPITokenAuthBackend()
        self.request = RequestFactory().get('/')

        middleware = SessionMiddleware(lambda request: HttpResponse(''))
        middleware(self.request)

    def tearDown(self):
        super(WebAPITokenAuthBackendTests, self).tearDown()
        cache.clear()

    def test_get_credentials_no_token_realm(self):
        """Testing Token Auth get_credentials with non-token realm"""
        self.request.META['HTTP_AUTHORIZATION'] = 'NotTokenRealm tokenHere'
        result = self.api_token_auth_backend.get_credentials(self.request)
        self.assertIsNone(result)

    def test_get_credentials_missing_credentials(self):
        """Testing Token Auth get_credentials with missing token"""
        self.request.META['HTTP_AUTHORIZATION'] = 'token'
        logger = logging.getLogger('djblets.webapi.auth.backends.api_tokens')
        self.spy_on(logger.warning)

        result = self.api_token_auth_backend.get_credentials(self.request)
        self.assertIsNone(result)

        warning_message = logger.warning.spy.last_call.args[0]
        self.assertTrue(warning_message.startswith(
            'WebAPITokenAuthBackend: Missing token in HTTP_AUTHORIZATION '
            'header'))

    def test_get_credentials_valid_credentials(self):
        """Testing Token Auth get_credentials with valid credentials"""
        token = 'myToken'
        self.request.META['HTTP_AUTHORIZATION'] = 'token %s' % token

        result = self.api_token_auth_backend.get_credentials(self.request)
        self.assertEqual(result, {'token': token})

    def test_authenticate_valid_credentials(self):
        """Testing Token Auth authenticate succeeds with valid credentials"""
        self.spy_on(timezone.now, op=kgb.SpyOpReturn(timezone.now()))

        token = 'invalidtoken123'
        self.user = User.objects.create_user(username='testuser')
        token_object = MyTestWebAPITokenModel.objects.create(user=self.user,
                                                             token=token)
        self.request.user = User()
        self.request.META['HTTP_AUTHORIZATION'] = 'token %s' % token

        result = self.api_token_auth_backend.authenticate(self.request)
        token_object.refresh_from_db(fields=('last_used',))

        self.assertEqual(result, (True, None, None))
        self.assertNotEqual(self.request.META['CSRF_COOKIE'], '')
        self.assertEqual(token_object.last_used, timezone.now())

    def test_authenticate_wrong_token(self):
        """Testing Token Auth authenticate failed with wrong token"""
        token = 'invalidtoken123'
        self.user = User.objects.create_user(username='testuser')
        MyTestWebAPITokenModel.objects.create(user=self.user, token=token)
        self.request.user = User()
        self.request.META['HTTP_AUTHORIZATION'] = 'token bad_token'

        result = self.api_token_auth_backend.authenticate(self.request)
        self.assertEqual(result, (False, None, None))

    @override_settings(LOGIN_LIMIT_RATE='5/m')
    def test_authenticate_rate_limit(self):
        """Testing Token Auth authenticate failed and exceeding
        number of failed login attempts allowed with default rate limit
        """
        token = 'myToken'
        self.user = User.objects.create_user(username='testratelimit')
        MyTestWebAPITokenModel.objects.create(user=self.user, token=token)
        self.request.user = self.user

        # Send invalid token to count number of failed login attempts
        self.request.META['HTTP_AUTHORIZATION'] = 'token bad_token'

        # Make sure that the time does not change during this test.
        self.spy_on(_get_time_int, op=kgb.SpyOpReturn(int(time.time())))

        # First 5 should be ok.
        for i in range(5):
            result = self.api_token_auth_backend.authenticate(self.request)
            self.assertEqual(result, (False, None, None))

        # The 6th should fail.
        result = self.api_token_auth_backend.authenticate(self.request)
        self.assertEqual(
            result,
            (False, 'Maximum number of login attempts exceeded.', None))

    @override_settings(LOGIN_LIMIT_RATE='3/s')
    def test_authenticate_custom_rate_limit_3_per_second(self):
        """Testing Token Auth authenticate failed and exceeding
        number of failed login attempts allowed with custom rate limit
        (3 failed attempts per second)
        """
        token = 'myRateLimitToken1'
        self.user = User.objects.create_user(username='testratelimit1')
        MyTestWebAPITokenModel.objects.create(user=self.user, token=token)
        self.request.user = self.user
        self.request.META['HTTP_AUTHORIZATION'] = 'token bad_token'

        # Make sure that the time does not change during this test.
        self.spy_on(_get_time_int, op=kgb.SpyOpReturn(int(time.time())))

        # First 3 should be ok.
        for i in range(3):
            result = self.api_token_auth_backend.authenticate(self.request)
            self.assertEqual(result, (False, None, None))

        # The 4th should fail.
        result = self.api_token_auth_backend.authenticate(self.request)
        self.assertEqual(
            result,
            (False, 'Maximum number of login attempts exceeded.', None))

    @override_settings(LOGIN_LIMIT_RATE='4/h')
    def test_authenticate_custom_rate_limit_4_per_hour(self):
        """Testing Token Auth authenticate failed and exceeding
        number of failed login attempts allowed with custom rate limit
        (4 failed attempts per hour)
        """
        token = 'myRateLimitToken2'
        self.user = User.objects.create_user(username='testratelimit2')
        MyTestWebAPITokenModel.objects.create(user=self.user, token=token)
        self.request.user = self.user
        self.request.META['HTTP_AUTHORIZATION'] = 'token bad_token'

        # Make sure that the time does not change during this test.
        self.spy_on(_get_time_int, op=kgb.SpyOpReturn(int(time.time())))

        # First 4 should be ok.
        for i in range(4):
            result = self.api_token_auth_backend.authenticate(self.request)
            self.assertEqual(result, (False, None, None))

        # 5th should fail.
        result = self.api_token_auth_backend.authenticate(self.request)
        self.assertEqual(
            result,
            (False, 'Maximum number of login attempts exceeded.', None))

    def test_authenticate_invalid_token(self):
        """Testing Token Auth authenticate fails when using an invalid token"""
        logger = logging.getLogger('djblets.webapi.auth.backends.api_tokens')
        self.spy_on(logger.debug)

        token = 'token123'
        self.user = User.objects.create_user(username='testuser')
        MyTestWebAPITokenModel.objects.create(
            user=self.user,
            token=token,
            valid=False,
            invalid_date=datetime.datetime(2022, 8, 2, 5, 45))
        self.request.user = User()
        self.request.META['HTTP_AUTHORIZATION'] = 'token %s' % token

        result = self.api_token_auth_backend.authenticate(self.request)
        debug_message = logger.debug.spy.last_call.args[0]

        self.assertTrue(debug_message.endswith('The token is invalid.'))
        self.assertEqual(
            result,
            (
                False,
                (
                    'This API token became invalid on '
                    'Aug. 2, 2022, 10:45 a.m..'
                ),
                {
                    'WWW-Authenticate': 'Basic realm="Web API"',
                }
            ))

    def test_authenticate_invalid_token_with_reason(self):
        """Testing Token Auth authenticate fails when using an invalid token
        that has an invalid reason set
        """
        logger = logging.getLogger('djblets.webapi.auth.backends.api_tokens')
        self.spy_on(logger.debug)

        token = 'token123'
        self.user = User.objects.create_user(username='testuser')
        token_object = MyTestWebAPITokenModel.objects.create(
            user=self.user,
            token=token,
            valid=False,
            invalid_date=datetime.datetime(2022, 8, 2, 5, 45),
            invalid_reason='Revoked.')
        self.request.user = User()
        self.request.META['HTTP_AUTHORIZATION'] = 'token %s' % token

        result = self.api_token_auth_backend.authenticate(self.request)
        debug_message = logger.debug.spy.last_call.args[0]

        self.assertTrue(debug_message.endswith('The token is invalid.'))
        self.assertEqual(
            result,
            (
                False,
                (
                    'This API token became invalid on '
                    'Aug. 2, 2022, 10:45 a.m.: %s'
                    % token_object.invalid_reason
                ),
                {
                    'WWW-Authenticate': 'Basic realm="Web API"',
                }
            ))

    def test_authenticate_expired_token(self):
        """Testing Token Auth authenticate fails when using an expired token"""
        logger = logging.getLogger('djblets.webapi.auth.backends.api_tokens')
        self.spy_on(logger.debug)

        token = 'token123'
        self.user = User.objects.create_user(username='testuser')
        MyTestWebAPITokenModel.objects.create(
            user=self.user,
            token=token,
            expires=datetime.datetime(2022, 8, 2, 5, 45))
        self.request.user = User()
        self.request.META['HTTP_AUTHORIZATION'] = 'token %s' % token

        result = self.api_token_auth_backend.authenticate(self.request)
        debug_message = logger.debug.spy.last_call.args[0]

        self.assertTrue(debug_message.endswith('The token is expired.'))
        self.assertEqual(
            result,
            (
                False,
                (
                    'This API token expired on Aug. 2, 2022, 10:45 a.m..'
                ),
                {
                    'WWW-Authenticate': 'Basic realm="Web API"',
                }
            ))

    @override_settings(AUTHENTICATION_BACKENDS=(
        'djblets.webapi.tests.test_api_auth_backend.MyTestTokenAuthBackend',
        'djblets.webapi.auth.backends.oauth2_tokens.OAuth2TokenBackendMixin',
    ))
    def test_authenticate_valid_credentials_with_multiple_backends(self):
        """Testing Token Auth authenticate succeeds with valid credentials
        and having multiple authentication backends including one that does
        not implement a validate_token method
        """
        self.spy_on(timezone.now, op=kgb.SpyOpReturn(timezone.now()))

        token = 'token123'
        self.user = User.objects.create_user(username='testuser')
        token_object = MyTestWebAPITokenModel.objects.create(user=self.user,
                                                             token=token)
        self.request.user = User()
        self.request.META['HTTP_AUTHORIZATION'] = 'token %s' % token

        result = self.api_token_auth_backend.authenticate(self.request)
        token_object.refresh_from_db(fields=('last_used',))

        self.assertEqual(result, (True, None, None))
        self.assertNotEqual(self.request.META['CSRF_COOKIE'], '')
        self.assertEqual(token_object.last_used, timezone.now())<|MERGE_RESOLUTION|>--- conflicted
+++ resolved
@@ -11,11 +11,7 @@
 from django.http import HttpResponse
 from django.test.client import RequestFactory
 from django.test.utils import override_settings
-<<<<<<< HEAD
 from django.utils import timezone
-=======
-from django.utils.translation import ugettext_lazy as _
->>>>>>> ffd70556
 
 from djblets.auth.ratelimit import _get_time_int
 from djblets.testing.testcases import TestCase, TestModelsLoaderMixin
@@ -40,14 +36,10 @@
 @override_settings(AUTHENTICATION_BACKENDS=(
     'djblets.webapi.tests.test_api_auth_backend.MyTestTokenAuthBackend',
 ))
-<<<<<<< HEAD
+
 class WebAPITokenAuthBackendTests(kgb.SpyAgency,
-                                  TestCase,
-                                  TestModelsLoaderMixin):
-=======
-class WebAPITokenAuthBackendTests(kgb.SpyAgency, TestModelsLoaderMixin,
+                                  TestModelsLoaderMixin,
                                   TestCase):
->>>>>>> ffd70556
     """Unit tests for the WebAPITokenAuthBackend."""
 
     tests_app = 'djblets.webapi.tests'
