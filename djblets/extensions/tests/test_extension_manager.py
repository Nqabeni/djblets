--- conflicted
+++ resolved
@@ -25,15 +25,7 @@
     # Django >= 1.9
     get_templatetags_modules = None
 
-<<<<<<< HEAD
-=======
-try:
-    import django_evolution
-except ImportError:
-    django_evolution = None
-
 from djblets.extensions.errors import EnablingExtensionError
->>>>>>> 97a1501c
 from djblets.extensions.extension import Extension
 from djblets.extensions.hooks import URLHook
 from djblets.extensions.manager import (get_extension_managers,
