"""Tests for the utilities for rate-limiting login attempts."""

<<<<<<< HEAD
=======
from __future__ import unicode_literals

import kgb
>>>>>>> ffd70556
from django.contrib.auth.models import AnonymousUser, User
from django.core.cache import cache
from django.core.exceptions import ImproperlyConfigured
from django.test import RequestFactory
from django.test.utils import override_settings

from djblets.auth.ratelimit import (Rate,
                                    _get_time_int,
                                    get_usage_count,
                                    is_ratelimited)
from djblets.testing.testcases import TestCase


class RateLimitTests(kgb.SpyAgency, TestCase):
    """Unit tests for djblets.auth.ratelimit."""

    def setUp(self):
        super(RateLimitTests, self).setUp()
        self.request_factory = RequestFactory()

        self.spy_on(_get_time_int, op=kgb.SpyOpReturn(1659732041))

    def tearDown(self):
        super(RateLimitTests, self).tearDown()
        cache.clear()

    def test_rate_parsing(self):
        """Testing Rate.parse"""
        test_rates = (
            ('100/s', Rate(100, 1)),
            ('100/10s', Rate(100, 10)),
            ('100/10', Rate(100, 10)),
            ('100/m', Rate(100, 60)),
            ('400/10m', Rate(400, 600)),
            ('1000/h', Rate(1000, 3600)),
            ('800/d', Rate(800, 24 * 60 * 60)),
        )

        for rate_str, rate in test_rates:
            self.assertEqual(rate, Rate.parse(rate_str))

    @override_settings(LOGIN_LIMIT_RATE='7/m')
    def test_unauthenticated_user(self):
        """Testing is_ratelimited with unauthenticated user"""
        request = self.request_factory.get('/')
        request.user = AnonymousUser()

        self.assertFalse(is_ratelimited(request, increment=False))

    @override_settings(LOGIN_LIMIT_RATE='blah')
    def test_invalid_rate_limit(self):
        """Testing is_ratelimited with invalid rate limit parameter"""
        request = self.request_factory.get('/')
        request.user = User(pk=1)

        with self.assertRaises(ImproperlyConfigured) as context:
            is_ratelimited(request, increment=False)

        self.assertEqual(str(context.exception),
                         'LOGIN_LIMIT_RATE setting could not be parsed.')

    @override_settings(LOGIN_LIMIT_RATE='1/h')
    def test_rate_limit_exceeded(self):
        """Testing is_ratelimited when limit exceeded"""
        request = self.request_factory.get('/')
        request.user = User(pk=1)

        self.assertFalse(is_ratelimited(request, increment=True))
        self.assertTrue(is_ratelimited(request, increment=True))

    @override_settings(LOGIN_LIMIT_RATE='1/s')
    def test_get_usage_count_at_1s(self):
        """Testing get_usage_count at 1/s"""
        request = self.request_factory.get('/')
        request.user = User(pk=1)

        self.assertEqual(
            get_usage_count(request=request,
                            increment=True),

            {
                'count': 1,
                'limit': 1,
                'time_left': 0,
            })

        self.assertEqual(
            get_usage_count(request=request,
                            increment=True),

            {
                'count': 2,
                'limit': 1,
                'time_left': 0,
            })

    @override_settings(LOGIN_LIMIT_RATE='1/m')
    def test_get_usage_count_at_1m(self):
        """Testing get_usage_count at 1/m"""
        request = self.request_factory.get('/')
        request.user = User(pk=1)

        self.assertEqual(
            get_usage_count(request=request,
                            increment=True),

            {
                'count': 1,
                'limit': 1,
                'time_left': 19,
            })

        self.assertEqual(
            get_usage_count(request=request,
                            increment=True),

            {
                'count': 2,
                'limit': 1,
                'time_left': 19,
            })

    @override_settings(LOGIN_LIMIT_RATE='1/h')
    def test_get_usage_count_at_1h(self):
        """Testing get_usage_count at 1/h"""
        request = self.request_factory.get('/')
        request.user = User(pk=1)

        self.assertEqual(
            get_usage_count(request=request,
                            increment=True),

            {
                'count': 1,
                'limit': 1,
                'time_left': 1159,
            })

        self.assertEqual(
            get_usage_count(request=request,
                            increment=True),

            {
                'count': 2,
                'limit': 1,
                'time_left': 1159,
            })

    @override_settings(LOGIN_LIMIT_RATE='1/s')
    def test_get_usage_count_with_increment_false(self):
        """Testing get_usage_count with increment=False"""
        request = self.request_factory.get('/')
        request.user = User(pk=1)

        # First call will always have count=1, no matter what.
        self.assertEqual(
            get_usage_count(request=request,
                            increment=False),

            {
                'count': 1,
                'limit': 1,
                'time_left': 0,
            })

        self.assertEqual(
            get_usage_count(request=request,
                            increment=False),

            {
                'count': 1,
                'limit': 1,
                'time_left': 0,
            })<|MERGE_RESOLUTION|>--- conflicted
+++ resolved
@@ -1,11 +1,6 @@
 """Tests for the utilities for rate-limiting login attempts."""
 
-<<<<<<< HEAD
-=======
-from __future__ import unicode_literals
-
 import kgb
->>>>>>> ffd70556
 from django.contrib.auth.models import AnonymousUser, User
 from django.core.cache import cache
 from django.core.exceptions import ImproperlyConfigured
