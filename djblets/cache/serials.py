--- conflicted
+++ resolved
@@ -8,10 +8,7 @@
 
 from __future__ import unicode_literals
 
-<<<<<<< HEAD
 import importlib
-=======
->>>>>>> 20895e03
 import logging
 import os
 
