--- conflicted
+++ resolved
@@ -214,9 +214,6 @@
     """
     markdown_html = sanitize_illegal_chars_for_xml(markdown_html)
 
-<<<<<<< HEAD
-    doc = parseString(('<html>%s</html>' % markdown_html).encode('utf-8'))
-=======
     # Python-Markdown converts all characters in an e-mail address to
     # entities (likely to avoid e-mail address harvesting). It optimistically
     # tries to use named HTML entities for special characters, but these won't
@@ -235,7 +232,6 @@
 
     doc = parseString(('<html>%s</html>' % markdown_html).encode('utf-8'))
 
->>>>>>> 67f7404c
     return doc.childNodes[0].childNodes
 
 
