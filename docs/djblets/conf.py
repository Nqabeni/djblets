--- conflicted
+++ resolved
@@ -201,13 +201,8 @@
 # (source start file, target name, title, author, document class
 # [howto/manual]).
 latex_documents = [
-<<<<<<< HEAD
     ('index', 'docs.tex', 'Djblets Documentation', 'Beanbag, Inc.', 'manual',
      False),
-=======
-  ('index', 'docs.tex', 'Djblets Documentation',
-   'Beanbag, Inc.', 'manual', False),
->>>>>>> 8a3d2847
 ]
 
 # The name of an image file (relative to this directory) to place at the top of
